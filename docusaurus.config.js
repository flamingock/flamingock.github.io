--- conflicted
+++ resolved
@@ -54,7 +54,6 @@
           // Remove this to remove the "edit this page" links.
           editUrl:
             'https://github.com/facebook/docusaurus/tree/main/packages/create-docusaurus/templates/shared/',
-<<<<<<< HEAD
           lastVersion: 'current',
           versions: {
             current: {
@@ -62,11 +61,6 @@
               path: '1.0.0',
             },
           },
-=======
-          exclude: [
-            '**/draft-*.md' // exclusions
-          ]
->>>>>>> f163b6c4
         },
         blog: {
           showReadingTime: true,
